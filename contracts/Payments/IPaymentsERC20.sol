// SPDX-License-Identifier: MIT
pragma solidity =0.8.12;

import "openzeppelin-solidity/contracts/token/ERC20/IERC20.sol";
import "./FeesCollectors.sol";
import "./EIP712Verifier.sol";

/**
 * @title Interface to Payments Contract in ERC20.
 * @author Freeverse.io, www.freeverse.io
 * @dev Upon transfer of ERC20 tokens to this contract, these remain
 * locked until an Operator confirms the success of failure of the
 * asset transfer required to fulfil this payment.
 *
 * If no confirmation is received from the operator during the PaymentWindow,
 * all of buyer's received tokens are made available to the buyer for refund.
 *
 * To start a payment, the signatures of both the buyer and the Operator are required.
 * - in the 'relayedPay' method, the Operator is the msg.sender, and the buyerSig is provided;
 * - in the 'pay' method, the buyer is the msg.sender, and the operatorSig is provided.
 *
 * This contract maintains the balances of all users, it does not transfer them automatically.
 * Users need to explicitly call the 'withdraw' method, which withdraws balanceOf[msg.sender]
 * If a buyer has non-zero local balance at the moment of starting a new payment,
 * the contract reuses it, and only transfers the remainder required (if any)
 * from the external ERC20 contract.
 *
 * Each payment has the following States Machine:
 * - NOT_STARTED -> ASSET_TRANSFERRING, triggered by pay/relayedPay
 * - ASSET_TRANSFERRING -> PAID, triggered by relaying assetTransferSuccess signed by operator
 * - ASSET_TRANSFERRING -> REFUNDED, triggered by relaying assetTransferFailed signed by operator
 * - ASSET_TRANSFERRING -> REFUNDED, triggered by a refund request after expirationTime
 *
 * NOTE: To ensure that the a payment process proceeds as expected when the payment starts,
 * upon acceptance of a pay/relayedPay, the following data: {operator, feesCollector, expirationTime}
 * is stored in the payment struct, and used throught the payment, regardless of
 * any possible modifications to the contract's storage.
 *
 */

import "./IEIP712Verifier.sol";

interface IPaymentsERC20 is IEIP712Verifier {
    /**
     * @dev Event emitted on change of payment window
     * @param window The new amount of time after the arrival of a payment for which, 
     *  in absence of confirmation of asset transfer success, a buyer is allowed to refund
     */
    event PaymentWindow(uint256 window);

    /**
     * @dev Event emitted when a user executes the registerAsSeller method
     * @param seller The address of the newly registeredAsSeller user.
     */
    event NewSeller(address indexed seller);

    /**
     * @dev Event emitted when a buyer is refunded for a given payment process
     * @param paymentId The id of the already initiated payment 
     * @param buyer The address of the refunded buyer
     */
    event BuyerRefunded(bytes32 indexed paymentId, address indexed buyer);

    /**
     * @dev Event emitted when funds for a given payment arrive to this contract
     * @param paymentId The unique id identifying the payment 
     * @param buyer The address of the buyer providing the funds
     * @param seller The address of the seller of the asset
     */
    event Payin(
        bytes32 indexed paymentId,
        address indexed buyer,
        address indexed seller
    );
<<<<<<< HEAD
    event Paid(bytes32 indexed paymentId);
=======

    /**
     * @dev Event emitted when a payment process arrives at the PAID 
     *  final state, where the seller receives the funds.
     * @param paymentId The id of the already initiated payment 
     */
    event Paid(bytes32 paymentId);

    /**
     * @dev Event emitted when user withdraws funds from this contract
     * @param user The address of the user that withdraws
     * @param amount The amount withdrawn, in lowest units of the ERC20 token
     */
>>>>>>> 9e30ddfe
    event Withdraw(address indexed user, uint256 amount);

    /**
     * @dev The enum characterizing the possible states of a payment process
     */
    enum States {
        NotStarted,
        AssetTransferring,
        Refunded,
        Paid
    }

    /**
     * @notice Main struct stored with every payment.
     *  All variables of the struct remain immutable throughout a payment process
     *  except for `state`.
     */
    struct Payment {
        // the current state of the payment process
        States state;

        // the buyer, providing the required funds, who shall receive
        // the asset on a successful payment.
        address buyer;

        // the seller of the asset, who shall receive the funds
        // (subtracting fees) on a successful payment.        
        address seller;

        // The address of the operator of this payment
        address operator;

        // The address of the feesCollector of this payment
        address feesCollector;

        // The timestamp after which, in absence of confirmation of 
        // asset transfer success, a buyer is allowed to refund
        uint256 expirationTime;

        // the percentage fee expressed in Basis Points (bps), typical in finance
        // Examples:  2.5% = 250 bps, 10% = 1000 bps, 100% = 10000 bps
        uint16 feeBPS;

        // the price of the asset, an integer expressed in the
        // lowest unit of the ERC20 token.
        uint256 amount;
    }

    /**
     * @notice Registers msg.sender as seller so that he/she can accept payments.
     */
    function registerAsSeller() external;

    /**
     * @notice Starts the Payment process via relay-by-operator.
     * @dev Executed by an operator, who relays the MetaTX with the buyer's signature.
     *  The buyer must have approved the amount to this contract before.
     *  If all requirements are fulfilled, it stores the data relevant
     *  for the next steps of the payment, and it locks the ERC20
     *  in this contract.
     *  Follows standard Checks-Effects-Interactions pattern
     *  to protect against re-entrancy attacks.
     *  Moves payment to ASSET_TRANSFERRING state.
     * @param inp The struct containing all required payment data
     * @param buyerSignature The signature of 'inp' by the buyer
     */
    function relayedPay(
        PaymentInput calldata inp,
        bytes calldata buyerSignature
    ) external;

    /**
     * @notice Starts Payment process directly by the buyer.
     * @dev Executed by the buyer, who relays the MetaTX with the operator's signature.
     *  The buyer must have approved the amount to this contract before.
     *  If all requirements are fulfilled, it stores the data relevant
     *  for the next steps of the payment, and it locks the ERC20
     *  in this contract.
     *  Follows standard Checks-Effects-Interactions pattern
     *  to protect against re-entrancy attacks.
     *  Moves payment to ASSET_TRANSFERRING state.
     * @param inp The struct containing all required payment data
     * @param operatorSignature The signature of 'inp' by the operator
     */
    function pay(PaymentInput calldata inp, bytes calldata operatorSignature)
        external;

    /**
     * @notice Relays the operator signature declaring that the asset transfer was successful or failed,
     *  and updates balances of seller or buyer, respectively.
     * @dev Can be executed by anyone, but the operator signature must be included as input param.
     *  Seller or Buyer's balances are updated, allowing explicit withdrawal.
     *  Moves payment to PAID or REFUNDED state on transfer success/failure, respectively.
     * @param result The asset transfer result struct signed by the operator.
     * @param operatorSignature The operator signature of result
     */
    function finalize(
        AssetTransferResult calldata result,
        bytes calldata operatorSignature
    ) external;

    /**
     * @notice Relays the operator signature declaring that the asset transfer was successful or failed,
     *  updates balances of seller or buyer, respectively,
     *  and proceeds to withdraw all funds in this contract available to msg.sender.
     * @dev Can be executed by anyone, but the operator signature must be included as input param.
     *  It is, however, expected to be executed by the seller, in case of a successful asset transfer,
     *  or the buyer, in case of a failed asset transfer.
     *  Moves payment to PAID or REFUNDED state on transfer success/failure, respectively.
     * @param result The asset transfer result struct signed by the operator.
     * @param operatorSignature The operator signature of result
     */
    function finalizeAndWithdraw(
        AssetTransferResult calldata result,
        bytes calldata operatorSignature
    ) external;

    /**
     * @notice Moves buyer's provided funds to buyer's balance.
     * @dev Anybody can call this function.
     *  Requires acceptsRefunds == true to proceed.
     *  After updating buyer's balance, he/she can later withdraw.
     *  Moves payment to REFUNDED state.
     * @param paymentId The unique ID that identifies the payment.
     */
    function refund(bytes32 paymentId) external;

    /**
     * @notice Executes refund and withdraw in one transaction.
     * @dev Anybody can call this function.
     *  Requires acceptsRefunds == true to proceed.
     *  All of msg.sender's balance in the contract is withdrawn,
     *  not only the part that was locked in this particular paymentId
     *  Moves payment to REFUNDED state.
     * @param paymentId The unique ID that identifies the payment.
     */
    function refundAndWithdraw(bytes32 paymentId) external;

    /**
     * @notice Transfers ERC20 avaliable in this
     *  contract's balanceOf[msg.sender] to msg.sender
     */
    function withdraw() external;

    // VIEW FUNCTIONS

    /**
     * @notice Returns whether sellers need to be registered to be able to accept payments
     * @return Returns true if sellers need to be registered to be able to accept payments
     */
    function isSellerRegistrationRequired() external view returns (bool);

    /**
     * @notice Returns true if the address provided is a registered seller
     * @param addr the address that is queried
     * @return Returns whether the address is registered as seller
     */
    function isRegisteredSeller(address addr) external view returns (bool);

    /**
     * @notice Returns the address of the ERC20 contract from which
     *  tokens are accepted for payments
     * @return the address of the ERC20 contract
     */
    function erc20() external view returns (address);

    /**
     * @notice Returns the local ERC20 balance of the provided address
     *  that is stored in this contract, and hence, available for withdrawal.
     * @param addr the address that is queried
     * @return the local balance
     */
    function balanceOf(address addr) external view returns (uint256);

    /**
     * @notice Returns the ERC20 balance of address in the ERC20 contract
     * @param addr the address that is queried
     * @return the balance in the external ERC20 contract
     */
    function erc20BalanceOf(address addr) external view returns (uint256);

    /**
     * @notice Returns the allowance that the buyer has approved
     *  directly in the ERC20 contract in favour of this contract.
     * @param buyer the address of the buyer
     * @return the amount allowed by buyer
     */
    function allowance(address buyer) external view returns (uint256);

    /**
     * @notice Returns all data stored in a payment
     * @param paymentId The unique ID that identifies the payment.
     * @return the struct stored for the payment
     */
    function paymentInfo(bytes32 paymentId)
        external
        view
        returns (Payment memory);

    /**
     * @notice Returns the state of a payment.
     * @dev If payment is in ASSET_TRANSFERRING, it may be worth
     *  checking acceptsRefunds ot check if it has gone beyond expirationTime.
     * @param paymentId The unique ID that identifies the payment.
     * @return the state of the payment.
     */
    function paymentState(bytes32 paymentId) external view returns (States);

    /**
     * @notice Returns true if the payment accepts a refund to the buyer
     * @dev The payment must be in ASSET_TRANSFERRING and beyond expirationTime.
     * @param paymentId The unique ID that identifies the payment.
     * @return true if the payment accepts a refund to the buyer.
     */
    function acceptsRefunds(bytes32 paymentId) external view returns (bool);

    /**
     * @notice Returns the amount of seconds that a payment
     *  can remain in ASSET_TRANSFERRING state without positive
     *  or negative confirmation by the operator
     * @return the payment window in secs
     */
    function paymentWindow() external view returns (uint256);

    /**
     * @notice Returns a descriptor about the currency that this contract accepts
     * @return the string describing the currency
     */
    function acceptedCurrency() external view returns (string memory);

    /**
     * @notice Returns true if the 'amount' required for a payment is available to this contract.
     * @dev In more detail: returns true if the sum of the buyer's local balance in this contract,
     *  plus funds available and approved in the ERC20 contract, are larger or equal than 'amount'
     * @param buyer The address for which funds are queried
     * @param amount The amount that is queried
     * @return Returns true if enough funds are available
     */
    function enoughFundsAvailable(address buyer, uint256 amount)
        external
        view
        returns (bool);

    /**
     * @notice Returns the maximum amount of funds available to a buyer
     * @dev In more detail: returns the sum of the buyer's local balance in this contract,
     *  plus the funds available and approved in the ERC20 contract.
     * @param buyer The address for which funds are queried
     * @return the max funds available
     */
    function maxFundsAvailable(address buyer) external view returns (uint256);

    /**
     * @notice Splits the funds required to pay 'amount' into two sources:
     *  - externalFunds: the amount of ERC20 required to be transferred from the external ERC20 contract
     *  - localFunds: the amount of ERC20 from the buyer's already available balance in this contract.
     * @param buyer The address for which the amount is to be split
     * @param amount The amount to be split
     * @return externalFunds The amount of ERC20 required from the external ERC20 contract.
     * @return localFunds The amount of ERC20 local funds required.
     */
    function splitFundingSources(address buyer, uint256 amount)
        external
        view
        returns (uint256 externalFunds, uint256 localFunds);

    /**
     * @notice Reverts unless the requirements for a PaymentInput that
     *  are common to both pay and relayedPay are fulfilled.
     * @param inp The PaymentInput struct
     */
    function checkPaymentInputs(PaymentInput calldata inp) external view;

    // PURE FUNCTIONS

    /**
     * @notice Safe computation of fee amount for a provided amount, feeBPS pair
     * @dev Must return a value that is guaranteed to be less or equal to the provided amount
     * @param amount The amount
     * @param feeBPS The percentage fee expressed in Basis Points (bps).
     *  feeBPS examples:  2.5% = 250 bps, 10% = 1000 bps, 100% = 10000 bps
     * @return The fee amount
     */
    function computeFeeAmount(uint256 amount, uint256 feeBPS)
        external
        pure
        returns (uint256);
}<|MERGE_RESOLUTION|>--- conflicted
+++ resolved
@@ -72,23 +72,19 @@
         address indexed buyer,
         address indexed seller
     );
-<<<<<<< HEAD
-    event Paid(bytes32 indexed paymentId);
-=======
 
     /**
      * @dev Event emitted when a payment process arrives at the PAID 
      *  final state, where the seller receives the funds.
      * @param paymentId The id of the already initiated payment 
      */
-    event Paid(bytes32 paymentId);
+    event Paid(bytes32 indexed paymentId);
 
     /**
      * @dev Event emitted when user withdraws funds from this contract
      * @param user The address of the user that withdraws
      * @param amount The amount withdrawn, in lowest units of the ERC20 token
      */
->>>>>>> 9e30ddfe
     event Withdraw(address indexed user, uint256 amount);
 
     /**
