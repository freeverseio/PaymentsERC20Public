// SPDX-License-Identifier: MIT
pragma solidity =0.8.12;

import "openzeppelin-solidity/contracts/access/Ownable.sol";

/**
 * @title Management of Operators.
 * @author Freeverse.io, www.freeverse.io
 * @dev The Operator role is to execute the actions required when
 * payments arrive to this contract, and then either
 * confirm the success of those actions, or confirm the failure.
 *
 * The constructor sets a defaultOperator = deployer.
 * The owner of the contract can change the defaultOperator.
 *
 * The owner of the contract can assign explicit operators to each universe.
 * If a universe does not have an explicitly assigned operator,
 * the default operator is used.
 */

contract Operators is Ownable {
<<<<<<< HEAD
    event DefaultOperator(address indexed operator);
    event UniverseOperator(uint256 indexed universeId, address indexed operator);
=======
    /**
     * @dev Event emitted on change of default operator
     * @param operator The address of the new default operator
     */
    event DefaultOperator(address operator);

    /**
     * @dev Event emitted on change of a specific universe operator
     * @param universeId The id of the universe
     * @param operator The address of the new universe operator
     */
    event UniverseOperator(uint256 universeId, address operator);
>>>>>>> 9e30ddfe

    /// @dev The address of the default operator:
    address private _defaultOperator;

    /// @dev The mapping from universeId to specific universe operator:
    mapping(uint256 => address) private _universeOperators;

    constructor() {
        _defaultOperator = msg.sender;
        emit DefaultOperator(msg.sender);
    }

    /**
     * @dev Sets a new default operator
     * @param operator The address of the new default operator
     */
    function setDefaultOperator(address operator) external onlyOwner {
        _defaultOperator = operator;
        emit DefaultOperator(operator);
    }

    /**
     * @dev Sets a new specific universe operator
     * @param universeId The id of the universe
     * @param operator The address of the new universe operator
     */
    function setUniverseOperator(uint256 universeId, address operator)
        external
        onlyOwner
    {
        _universeOperators[universeId] = operator;
        emit UniverseOperator(universeId, operator);
    }

    /**
     * @dev Removes a specific universe operator
     * @notice The universe will then be operated by _defaultOperator
     * @param universeId The id of the universe
     */
    function removeUniverseOperator(uint256 universeId) external onlyOwner {
        delete _universeOperators[universeId];
        emit UniverseOperator(universeId, _defaultOperator);
    }

    /**
     * @dev Returns the default operator
     */
    function defaultOperator() external view returns (address) {
        return _defaultOperator;
    }

    /**
     * @dev Returns the operator of a specific universe
     * @param universeId The id of the universe
     */
    function universeOperator(uint256 universeId)
        public
        view
        returns (address)
    {
        address storedOperator = _universeOperators[universeId];
        return storedOperator == address(0) ? _defaultOperator : storedOperator;
    }
}<|MERGE_RESOLUTION|>--- conflicted
+++ resolved
@@ -19,23 +19,18 @@
  */
 
 contract Operators is Ownable {
-<<<<<<< HEAD
-    event DefaultOperator(address indexed operator);
-    event UniverseOperator(uint256 indexed universeId, address indexed operator);
-=======
     /**
      * @dev Event emitted on change of default operator
      * @param operator The address of the new default operator
      */
-    event DefaultOperator(address operator);
+    event DefaultOperator(address indexed operator);
 
     /**
      * @dev Event emitted on change of a specific universe operator
      * @param universeId The id of the universe
      * @param operator The address of the new universe operator
      */
-    event UniverseOperator(uint256 universeId, address operator);
->>>>>>> 9e30ddfe
+    event UniverseOperator(uint256 indexed universeId, address indexed operator);
 
     /// @dev The address of the default operator:
     address private _defaultOperator;
