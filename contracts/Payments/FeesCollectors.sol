// SPDX-License-Identifier: MIT
pragma solidity =0.8.12;

import "./Operators.sol";

/**
 * @title Management of Fees Collectors.
 * @author Freeverse.io, www.freeverse.io
 * @dev FeesCollectors are just the addresses to which fees
 * are paid when payments are successfully completed.
 *
 * The constructor sets a defaultFeesCollector = deployer.
 * The owner of the contract can change the defaultFeesCollector.
 *
 * The owner of the contract can assign explicit feesCollectors to each universe.
 * If a universe does not have an explicitly assigned feesCollector,
 * the default feesCollector is used.
 */

contract FeesCollectors is Operators {
<<<<<<< HEAD
    event DefaultFeesCollector(address indexed feesCollector);
    event UniverseFeesCollector(uint256 indexed universeId, address indexed feesCollector);
=======
    /**
     * @dev Event emitted on change of default feesCollector
     * @param feesCollector The address of the new default feesCollector
     */
    event DefaultFeesCollector(address feesCollector);

    /**
     * @dev Event emitted on change of a specific universe feesCollector
     * @param universeId The id of the universe
     * @param feesCollector The address of the new universe feesCollector
     */
    event UniverseFeesCollector(uint256 universeId, address feesCollector);
>>>>>>> 9e30ddfe

    /// @dev The address of the default feesCollector:
    address private _defaultFeesCollector;

    /// @dev The mapping from universeId to specific universe feesCollector:
    mapping(uint256 => address) private _universeFeesCollectors;

    constructor() {
        _defaultFeesCollector = msg.sender;
        emit DefaultFeesCollector(msg.sender);
    }

    /**
     * @dev Sets a new default feesCollector
     * @param feesCollector The address of the new default feesCollector
     */
    function setDefaultFeesCollector(address feesCollector) external onlyOwner {
        _defaultFeesCollector = feesCollector;
        emit DefaultFeesCollector(feesCollector);
    }

    /**
     * @dev Sets a new specific universe feesCollector
     * @param universeId The id of the universe
     * @param feesCollector The address of the new universe feesCollector
     */
    function setUniverseFeesCollector(uint256 universeId, address feesCollector)
        external
        onlyOwner
    {
        _universeFeesCollectors[universeId] = feesCollector;
        emit UniverseFeesCollector(universeId, feesCollector);
    }

    /**
     * @dev Removes a specific universe feesCollector
     * @notice The universe will then have fees collected by _defaultFeesCollector
     * @param universeId The id of the universe
     */
    function removeUniverseFeesCollector(uint256 universeId)
        external
        onlyOwner
    {
        delete _universeFeesCollectors[universeId];
        emit UniverseFeesCollector(universeId, _defaultFeesCollector);
    }

    /**
     * @dev Returns the default feesCollector
     */
    function defaultFeesCollector() external view returns (address) {
        return _defaultFeesCollector;
    }

    /**
     * @dev Returns the feesCollector of a specific universe
     * @param universeId The id of the universe
     */
    function universeFeesCollector(uint256 universeId)
        public
        view
        returns (address)
    {
        address storedFeesCollector = _universeFeesCollectors[universeId];
        return
            storedFeesCollector == address(0)
                ? _defaultFeesCollector
                : storedFeesCollector;
    }
}<|MERGE_RESOLUTION|>--- conflicted
+++ resolved
@@ -18,23 +18,18 @@
  */
 
 contract FeesCollectors is Operators {
-<<<<<<< HEAD
-    event DefaultFeesCollector(address indexed feesCollector);
-    event UniverseFeesCollector(uint256 indexed universeId, address indexed feesCollector);
-=======
     /**
      * @dev Event emitted on change of default feesCollector
      * @param feesCollector The address of the new default feesCollector
      */
-    event DefaultFeesCollector(address feesCollector);
+    event DefaultFeesCollector(address indexed feesCollector);
 
     /**
      * @dev Event emitted on change of a specific universe feesCollector
      * @param universeId The id of the universe
      * @param feesCollector The address of the new universe feesCollector
      */
-    event UniverseFeesCollector(uint256 universeId, address feesCollector);
->>>>>>> 9e30ddfe
+    event UniverseFeesCollector(uint256 indexed universeId, address indexed feesCollector);
 
     /// @dev The address of the default feesCollector:
     address private _defaultFeesCollector;
